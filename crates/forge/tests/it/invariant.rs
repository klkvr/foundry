--- conflicted
+++ resolved
@@ -237,22 +237,6 @@
         CounterExample::Sequence(sequence) => {
             assert!(sequence.len() <= 3);
 
-<<<<<<< HEAD
-            // call order should always be preserved
-            let create_fren_sequence = sequence[0].clone();
-            assert_eq!(
-                create_fren_sequence.contract_name.unwrap(),
-                "default/fuzz/invariant/common/InvariantInnerContract.t.sol:Jesus"
-            );
-            assert_eq!(create_fren_sequence.signature.unwrap(), "create_fren()");
-
-            let betray_sequence = sequence[1].clone();
-            assert_eq!(
-                betray_sequence.contract_name.unwrap(),
-                "default/fuzz/invariant/common/InvariantInnerContract.t.sol:Judas"
-            );
-            assert_eq!(betray_sequence.signature.unwrap(), "betray()");
-=======
             if sequence.len() == 2 {
                 // call order should always be preserved
                 let create_fren_sequence = sequence[0].clone();
@@ -269,7 +253,6 @@
                 );
                 assert_eq!(betray_sequence.signature.unwrap(), "betray()");
             }
->>>>>>> a527c1c6
         }
     };
 }
