//! Invariant tests.

use crate::{config::*, test_helpers::TEST_OPTS};
use alloy_primitives::U256;
use forge::{fuzz::CounterExample, result::TestStatus, TestOptions};
use foundry_test_utils::Filter;
use std::collections::BTreeMap;

#[tokio::test(flavor = "multi_thread")]
async fn test_invariant() {
    let filter = Filter::new(".*", ".*", ".*fuzz/invariant/(target|targetAbi|common)");
    let mut runner = runner();
    let results = runner.test_collect(&filter);

    assert_multiple(
        &results,
        BTreeMap::from([
            (
                "fuzz/invariant/common/InvariantHandlerFailure.t.sol:InvariantHandlerFailure",
                vec![("statefulFuzz_BrokenInvariant()", true, None, None, None)],
            ),
            (
                "fuzz/invariant/common/InvariantInnerContract.t.sol:InvariantInnerContract",
                vec![(
                    "invariantHideJesus()",
                    false,
                    Some("revert: jesus betrayed".into()),
                    None,
                    None,
                )],
            ),
            (
                "fuzz/invariant/common/InvariantReentrancy.t.sol:InvariantReentrancy",
                vec![("invariantNotStolen()", true, None, None, None)],
            ),
            (
                "fuzz/invariant/common/InvariantTest1.t.sol:InvariantTest",
                vec![
                    ("invariant_neverFalse()", false, Some("revert: false".into()), None, None),
                    (
                        "statefulFuzz_neverFalseWithInvariantAlias()",
                        false,
                        Some("revert: false".into()),
                        None,
                        None,
                    ),
                ],
            ),
            (
                "fuzz/invariant/target/ExcludeContracts.t.sol:ExcludeContracts",
                vec![("invariantTrueWorld()", true, None, None, None)],
            ),
            (
                "fuzz/invariant/target/TargetContracts.t.sol:TargetContracts",
                vec![("invariantTrueWorld()", true, None, None, None)],
            ),
            (
                "fuzz/invariant/target/TargetSenders.t.sol:TargetSenders",
                vec![(
                    "invariantTrueWorld()",
                    false,
                    Some("revert: false world".into()),
                    None,
                    None,
                )],
            ),
            (
                "fuzz/invariant/target/TargetInterfaces.t.sol:TargetWorldInterfaces",
                vec![(
                    "invariantTrueWorld()",
                    false,
                    Some("revert: false world".into()),
                    None,
                    None,
                )],
            ),
            (
                "fuzz/invariant/target/ExcludeSenders.t.sol:ExcludeSenders",
                vec![("invariantTrueWorld()", true, None, None, None)],
            ),
            (
                "fuzz/invariant/target/TargetSelectors.t.sol:TargetSelectors",
                vec![("invariantTrueWorld()", true, None, None, None)],
            ),
            (
                "fuzz/invariant/targetAbi/ExcludeArtifacts.t.sol:ExcludeArtifacts",
                vec![("invariantShouldPass()", true, None, None, None)],
            ),
            (
                "fuzz/invariant/targetAbi/TargetArtifacts.t.sol:TargetArtifacts",
                vec![
                    ("invariantShouldPass()", true, None, None, None),
                    (
                        "invariantShouldFail()",
                        false,
                        Some("revert: false world".into()),
                        None,
                        None,
                    ),
                ],
            ),
            (
                "fuzz/invariant/targetAbi/TargetArtifactSelectors.t.sol:TargetArtifactSelectors",
                vec![("invariantShouldPass()", true, None, None, None)],
            ),
            (
                "fuzz/invariant/targetAbi/TargetArtifactSelectors2.t.sol:TargetArtifactSelectors2",
                vec![(
                    "invariantShouldFail()",
                    false,
                    Some("revert: it's false".into()),
                    None,
                    None,
                )],
            ),
            (
                "fuzz/invariant/common/InvariantShrinkWithAssert.t.sol:InvariantShrinkWithAssert",
                vec![(
                    "invariant_with_assert()",
                    false,
                    Some("<empty revert data>".into()),
                    None,
                    None,
                )],
            ),
            (
                "fuzz/invariant/common/InvariantShrinkWithAssert.t.sol:InvariantShrinkWithRequire",
                vec![(
                    "invariant_with_require()",
                    false,
                    Some("revert: wrong counter".into()),
                    None,
                    None,
                )],
            ),
            (
                "fuzz/invariant/common/InvariantPreserveState.t.sol:InvariantPreserveState",
                vec![("invariant_preserve_state()", true, None, None, None)],
            ),
            (
<<<<<<< HEAD
                "fuzz/invariant/common/InvariantAssume.t.sol:InvariantAssume",
                vec![("invariant_dummy()", true, None, None, None)],
=======
                "fuzz/invariant/common/InvariantCalldataDictionary.t.sol:InvariantCalldataDictionary",
                vec![("invariant_owner_never_changes()", true, None, None, None)],
>>>>>>> 3dfa43bf
            ),
        ]),
    );
}

#[tokio::test(flavor = "multi_thread")]
async fn test_invariant_override() {
    let filter = Filter::new(".*", ".*", ".*fuzz/invariant/common/InvariantReentrancy.t.sol");
    let mut runner = runner();
    runner.test_options.invariant.call_override = true;
    let results = runner.test_collect(&filter);

    assert_multiple(
        &results,
        BTreeMap::from([(
            "fuzz/invariant/common/InvariantReentrancy.t.sol:InvariantReentrancy",
            vec![("invariantNotStolen()", false, Some("revert: stolen".into()), None, None)],
        )]),
    );
}

#[tokio::test(flavor = "multi_thread")]
async fn test_invariant_fail_on_revert() {
    let filter = Filter::new(".*", ".*", ".*fuzz/invariant/common/InvariantHandlerFailure.t.sol");
    let mut runner = runner();
    runner.test_options.invariant.fail_on_revert = true;
    runner.test_options.invariant.runs = 1;
    runner.test_options.invariant.depth = 10;
    let results = runner.test_collect(&filter);

    assert_multiple(
        &results,
        BTreeMap::from([(
            "fuzz/invariant/common/InvariantHandlerFailure.t.sol:InvariantHandlerFailure",
            vec![(
                "statefulFuzz_BrokenInvariant()",
                false,
                Some("revert: failed on revert".into()),
                None,
                None,
            )],
        )]),
    );
}

#[tokio::test(flavor = "multi_thread")]
#[ignore]
async fn test_invariant_storage() {
    let filter = Filter::new(".*", ".*", ".*fuzz/invariant/storage/InvariantStorageTest.t.sol");
    let mut runner = runner();
    runner.test_options.invariant.depth = 100 + (50 * cfg!(windows) as u32);
    runner.test_options.fuzz.seed = Some(U256::from(6u32));
    let results = runner.test_collect(&filter);

    assert_multiple(
        &results,
        BTreeMap::from([(
            "fuzz/invariant/storage/InvariantStorageTest.t.sol:InvariantStorageTest",
            vec![
                ("invariantChangeAddress()", false, Some("changedAddr".to_string()), None, None),
                ("invariantChangeString()", false, Some("changedString".to_string()), None, None),
                ("invariantChangeUint()", false, Some("changedUint".to_string()), None, None),
                ("invariantPush()", false, Some("pushUint".to_string()), None, None),
            ],
        )]),
    );
}

#[tokio::test(flavor = "multi_thread")]
#[cfg_attr(windows, ignore = "for some reason there's different rng")]
async fn test_invariant_shrink() {
    let filter = Filter::new(".*", ".*", ".*fuzz/invariant/common/InvariantInnerContract.t.sol");
    let mut runner = runner();
    runner.test_options.fuzz.seed = Some(U256::from(119u32));
    let results = runner.test_collect(&filter);

    let results =
        results.values().last().expect("`InvariantInnerContract.t.sol` should be testable.");

    let result =
        results.test_results.values().last().expect("`InvariantInnerContract` should be testable.");

    let counter = result
        .counterexample
        .as_ref()
        .expect("`InvariantInnerContract` should have failed with a counterexample.");

    match counter {
        CounterExample::Single(_) => panic!("CounterExample should be a sequence."),
        // `fuzz_seed` at 119 makes this sequence shrinkable from 4 to 2.
        CounterExample::Sequence(sequence) => {
            assert_eq!(sequence.len(), 2);

            // call order should always be preserved
            let create_fren_sequence = sequence[0].clone();
            assert_eq!(
                create_fren_sequence.contract_name.unwrap(),
                "fuzz/invariant/common/InvariantInnerContract.t.sol:Jesus"
            );
            assert_eq!(create_fren_sequence.signature.unwrap(), "create_fren()");

            let betray_sequence = sequence[1].clone();
            assert_eq!(
                betray_sequence.contract_name.unwrap(),
                "fuzz/invariant/common/InvariantInnerContract.t.sol:Judas"
            );
            assert_eq!(betray_sequence.signature.unwrap(), "betray()");
        }
    };
}

#[tokio::test(flavor = "multi_thread")]
#[cfg_attr(windows, ignore = "for some reason there's different rng")]
async fn test_invariant_assert_shrink() {
    let mut opts = TEST_OPTS.clone();
    opts.fuzz.seed = Some(U256::from(119u32));

    // ensure assert and require shrinks to same sequence of 3 or less
    test_shrink(opts.clone(), "InvariantShrinkWithAssert").await;
    test_shrink(opts.clone(), "InvariantShrinkWithRequire").await;
}

async fn test_shrink(opts: TestOptions, contract_pattern: &str) {
    let filter = Filter::new(
        ".*",
        contract_pattern,
        ".*fuzz/invariant/common/InvariantShrinkWithAssert.t.sol",
    );
    let mut runner = runner();
    runner.test_options = opts.clone();
    let results = runner.test_collect(&filter);
    let results = results.values().last().expect("`InvariantShrinkWithAssert` should be testable.");

    let result = results
        .test_results
        .values()
        .last()
        .expect("`InvariantShrinkWithAssert` should be testable.");

    assert_eq!(result.status, TestStatus::Failure);

    let counter = result
        .counterexample
        .as_ref()
        .expect("`InvariantShrinkWithAssert` should have failed with a counterexample.");

    match counter {
        CounterExample::Single(_) => panic!("CounterExample should be a sequence."),
        CounterExample::Sequence(sequence) => {
            assert!(sequence.len() <= 3);
        }
    };
}

#[tokio::test(flavor = "multi_thread")]
async fn test_invariant_preserve_state() {
    let filter = Filter::new(".*", ".*", ".*fuzz/invariant/common/InvariantPreserveState.t.sol");
    let mut runner = runner();
    // Should not fail with default options.
    runner.test_options.invariant.fail_on_revert = true;
    let results = runner.test_collect(&filter);
    assert_multiple(
        &results,
        BTreeMap::from([(
            "fuzz/invariant/common/InvariantPreserveState.t.sol:InvariantPreserveState",
            vec![("invariant_preserve_state()", true, None, None, None)],
        )]),
    );

    // same test should revert when preserve state enabled
    runner.test_options.invariant.fail_on_revert = true;
    runner.test_options.invariant.preserve_state = true;
    let results = runner.test_collect(&filter);
    assert_multiple(
        &results,
        BTreeMap::from([(
            "fuzz/invariant/common/InvariantPreserveState.t.sol:InvariantPreserveState",
            vec![(
                "invariant_preserve_state()",
                false,
                Some("EvmError: Revert".into()),
                None,
                None,
            )],
        )]),
    );
}

#[tokio::test(flavor = "multi_thread")]
<<<<<<< HEAD
async fn test_invariant_assume_does_not_revert() {
    let filter = Filter::new(".*", ".*", ".*fuzz/invariant/common/InvariantAssume.t.sol");
    let mut runner = runner();
    // Should not treat vm.assume as revert.
    runner.test_options.invariant.fail_on_revert = true;
    let results = runner.test_collect(&filter);
    assert_multiple(
        &results,
        BTreeMap::from([(
            "fuzz/invariant/common/InvariantAssume.t.sol:InvariantAssume",
            vec![("invariant_dummy()", true, None, None, None)],
        )]),
    );
}

#[tokio::test(flavor = "multi_thread")]
async fn test_invariant_assume_respects_restrictions() {
    let filter = Filter::new(".*", ".*", ".*fuzz/invariant/common/InvariantAssume.t.sol");
    let mut runner = runner();
    runner.test_options.invariant.max_assume_rejects = 1;
    let results = runner.test_collect(&filter);
    assert_multiple(
        &results,
        BTreeMap::from([(
            "fuzz/invariant/common/InvariantAssume.t.sol:InvariantAssume",
            vec![(
                "invariant_dummy()",
                false,
                Some("The `vm.assume` cheatcode rejected too many inputs (1 allowed)".into()),
=======
async fn test_invariant_calldata_fuzz_dictionary_addresses() {
    // should not fail with default options (address dict not finite)
    let mut runner = runner();
    let results = runner.test_collect(&Filter::new(
        ".*",
        ".*",
        ".*fuzz/invariant/common/InvariantCalldataDictionary.t.sol",
    ));
    assert_multiple(
        &results,
        BTreeMap::from([(
            "fuzz/invariant/common/InvariantCalldataDictionary.t.sol:InvariantCalldataDictionary",
            vec![("invariant_owner_never_changes()", true, None, None, None)],
        )]),
    );

    // same test should fail when calldata address dict is bounded
    // set address dictionary to single entry to fail fast
    runner.test_options.invariant.dictionary.max_calldata_fuzz_dictionary_addresses = 1;
    let results = runner.test_collect(&Filter::new(
        ".*",
        ".*",
        ".*fuzz/invariant/common/InvariantCalldataDictionary.t.sol",
    ));
    assert_multiple(
        &results,
        BTreeMap::from([(
            "fuzz/invariant/common/InvariantCalldataDictionary.t.sol:InvariantCalldataDictionary",
            vec![(
                "invariant_owner_never_changes()",
                false,
                Some("<empty revert data>".into()),
>>>>>>> 3dfa43bf
                None,
                None,
            )],
        )]),
    );
}<|MERGE_RESOLUTION|>--- conflicted
+++ resolved
@@ -138,13 +138,12 @@
                 vec![("invariant_preserve_state()", true, None, None, None)],
             ),
             (
-<<<<<<< HEAD
+                "fuzz/invariant/common/InvariantCalldataDictionary.t.sol:InvariantCalldataDictionary",
+                vec![("invariant_owner_never_changes()", true, None, None, None)],
+            ),
+            (
                 "fuzz/invariant/common/InvariantAssume.t.sol:InvariantAssume",
                 vec![("invariant_dummy()", true, None, None, None)],
-=======
-                "fuzz/invariant/common/InvariantCalldataDictionary.t.sol:InvariantCalldataDictionary",
-                vec![("invariant_owner_never_changes()", true, None, None, None)],
->>>>>>> 3dfa43bf
             ),
         ]),
     );
@@ -334,37 +333,6 @@
 }
 
 #[tokio::test(flavor = "multi_thread")]
-<<<<<<< HEAD
-async fn test_invariant_assume_does_not_revert() {
-    let filter = Filter::new(".*", ".*", ".*fuzz/invariant/common/InvariantAssume.t.sol");
-    let mut runner = runner();
-    // Should not treat vm.assume as revert.
-    runner.test_options.invariant.fail_on_revert = true;
-    let results = runner.test_collect(&filter);
-    assert_multiple(
-        &results,
-        BTreeMap::from([(
-            "fuzz/invariant/common/InvariantAssume.t.sol:InvariantAssume",
-            vec![("invariant_dummy()", true, None, None, None)],
-        )]),
-    );
-}
-
-#[tokio::test(flavor = "multi_thread")]
-async fn test_invariant_assume_respects_restrictions() {
-    let filter = Filter::new(".*", ".*", ".*fuzz/invariant/common/InvariantAssume.t.sol");
-    let mut runner = runner();
-    runner.test_options.invariant.max_assume_rejects = 1;
-    let results = runner.test_collect(&filter);
-    assert_multiple(
-        &results,
-        BTreeMap::from([(
-            "fuzz/invariant/common/InvariantAssume.t.sol:InvariantAssume",
-            vec![(
-                "invariant_dummy()",
-                false,
-                Some("The `vm.assume` cheatcode rejected too many inputs (1 allowed)".into()),
-=======
 async fn test_invariant_calldata_fuzz_dictionary_addresses() {
     // should not fail with default options (address dict not finite)
     let mut runner = runner();
@@ -397,10 +365,46 @@
                 "invariant_owner_never_changes()",
                 false,
                 Some("<empty revert data>".into()),
->>>>>>> 3dfa43bf
                 None,
                 None,
             )],
         )]),
     );
+}
+
+#[tokio::test(flavor = "multi_thread")]
+async fn test_invariant_assume_does_not_revert() {
+    let filter = Filter::new(".*", ".*", ".*fuzz/invariant/common/InvariantAssume.t.sol");
+    let mut runner = runner();
+    // Should not treat vm.assume as revert.
+    runner.test_options.invariant.fail_on_revert = true;
+    let results = runner.test_collect(&filter);
+    assert_multiple(
+        &results,
+        BTreeMap::from([(
+            "fuzz/invariant/common/InvariantAssume.t.sol:InvariantAssume",
+            vec![("invariant_dummy()", true, None, None, None)],
+        )]),
+    );
+}
+
+#[tokio::test(flavor = "multi_thread")]
+async fn test_invariant_assume_respects_restrictions() {
+    let filter = Filter::new(".*", ".*", ".*fuzz/invariant/common/InvariantAssume.t.sol");
+    let mut runner = runner();
+    runner.test_options.invariant.max_assume_rejects = 1;
+    let results = runner.test_collect(&filter);
+    assert_multiple(
+        &results,
+        BTreeMap::from([(
+            "fuzz/invariant/common/InvariantAssume.t.sol:InvariantAssume",
+            vec![(
+                "invariant_dummy()",
+                false,
+                Some("The `vm.assume` cheatcode rejected too many inputs (1 allowed)".into()),
+                None,
+                None,
+            )],
+        )]),
+    );
 }