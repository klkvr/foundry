use super::{install, test::filter::ProjectPathsAwareFilter, watch::WatchArgs};
use alloy_primitives::U256;
use clap::Parser;
use eyre::Result;
use forge::{
    decode::decode_console_logs,
    gas_report::GasReport,
    inspectors::CheatsConfig,
    result::{SuiteResult, TestOutcome, TestStatus},
    traces::{
        identifier::{EtherscanIdentifier, LocalTraceIdentifier, SignaturesIdentifier},
        CallTraceDecoderBuilder, TraceKind,
    },
    MultiContractRunner, MultiContractRunnerBuilder, TestOptions, TestOptionsBuilder,
};
use foundry_cli::{
    opts::CoreBuildArgs,
    utils::{self, LoadConfig},
};
use foundry_common::{
    compact_to_contract,
    compile::{ContractSources, ProjectCompiler},
    evm::EvmArgs,
    shell,
};
use foundry_config::{
    figment,
    figment::{
        value::{Dict, Map},
        Metadata, Profile, Provider,
    },
    get_available_profiles, Config,
};
use foundry_debugger::Debugger;
use regex::Regex;
use std::{collections::BTreeMap, fs, sync::mpsc::channel};
use watchexec::config::{InitConfig, RuntimeConfig};
use yansi::Paint;

mod filter;
mod summary;
use summary::TestSummaryReporter;

pub use filter::FilterArgs;
use forge::traces::render_trace_arena;

// Loads project's figment and merges the build cli arguments into it
foundry_config::merge_impl_figment_convert!(TestArgs, opts, evm_opts);

/// CLI arguments for `forge test`.
#[derive(Clone, Debug, Parser)]
#[clap(next_help_heading = "Test options")]
pub struct TestArgs {
    /// Run a test in the debugger.
    ///
    /// The argument passed to this flag is the name of the test function you want to run, and it
    /// works the same as --match-test.
    ///
    /// If more than one test matches your specified criteria, you must add additional filters
    /// until only one test is found (see --match-contract and --match-path).
    ///
    /// The matching test will be opened in the debugger regardless of the outcome of the test.
    ///
    /// If the matching test is a fuzz test, then it will open the debugger on the first failure
    /// case.
    /// If the fuzz test does not fail, it will open the debugger on the last fuzz case.
    ///
    /// For more fine-grained control of which fuzz case is run, see forge run.
    #[clap(long, value_name = "TEST_FUNCTION")]
    debug: Option<Regex>,

    /// Print a gas report.
    #[clap(long, env = "FORGE_GAS_REPORT")]
    gas_report: bool,

    /// Exit with code 0 even if a test fails.
    #[clap(long, env = "FORGE_ALLOW_FAILURE")]
    allow_failure: bool,

    /// Output test results in JSON format.
    #[clap(long, short, help_heading = "Display options")]
    json: bool,

    /// Stop running tests after the first failure.
    #[clap(long)]
    pub fail_fast: bool,

    /// The Etherscan (or equivalent) API key.
    #[clap(long, env = "ETHERSCAN_API_KEY", value_name = "KEY")]
    etherscan_api_key: Option<String>,

    /// List tests instead of running them.
    #[clap(long, short, help_heading = "Display options")]
    list: bool,

    /// Set seed used to generate randomness during your fuzz runs.
    #[clap(long)]
    pub fuzz_seed: Option<U256>,

    #[clap(long, env = "FOUNDRY_FUZZ_RUNS", value_name = "RUNS")]
    pub fuzz_runs: Option<u64>,

    #[clap(flatten)]
    filter: FilterArgs,

    #[clap(flatten)]
    evm_opts: EvmArgs,

    #[clap(flatten)]
    opts: CoreBuildArgs,

    #[clap(flatten)]
    pub watch: WatchArgs,

    /// Print test summary table.
    #[clap(long, help_heading = "Display options")]
    pub summary: bool,

    /// Print detailed test summary table.
    #[clap(long, help_heading = "Display options", requires = "summary")]
    pub detailed: bool,
}

impl TestArgs {
    /// Returns the flattened [`CoreBuildArgs`].
    pub fn build_args(&self) -> &CoreBuildArgs {
        &self.opts
    }

    pub async fn run(self) -> Result<TestOutcome> {
        trace!(target: "forge::test", "executing test command");
        shell::set_shell(shell::Shell::from_args(self.opts.silent, self.json))?;
        self.execute_tests().await
    }

    /// Executes all the tests in the project.
    ///
    /// This will trigger the build process first. On success all test contracts that match the
    /// configured filter will be executed
    ///
    /// Returns the test results for all matching tests.
    pub async fn execute_tests(self) -> Result<TestOutcome> {
        // Merge all configs
        let (mut config, mut evm_opts) = self.load_config_and_evm_opts_emit_warnings()?;

        // Set up the project.
        let mut project = config.project()?;

        // Install missing dependencies.
        if install::install_missing_dependencies(&mut config, self.build_args().silent) &&
            config.auto_detect_remappings
        {
            // need to re-configure here to also catch additional remappings
            config = self.load_config();
            project = config.project()?;
        }

        let mut filter = self.filter(&config);
        trace!(target: "forge::test", ?filter, "using filter");

        let mut compiler = ProjectCompiler::new().quiet_if(self.json || self.opts.silent);
        if config.sparse_mode {
            compiler = compiler.filter(Box::new(filter.clone()));
        }
        let output = compiler.compile(&project)?;

        // Create test options from general project settings and compiler output.
        let project_root = &project.paths.root;
        let toml = config.get_config_path();
        let profiles = get_available_profiles(toml)?;

        let test_options: TestOptions = TestOptionsBuilder::default()
            .fuzz(config.fuzz)
            .invariant(config.invariant)
            .profiles(profiles)
            .build(&output, project_root)?;

        // Determine print verbosity and executor verbosity
        let verbosity = evm_opts.verbosity;
        if self.gas_report && evm_opts.verbosity < 3 {
            evm_opts.verbosity = 3;
        }

        let env = evm_opts.evm_env().await?;

        // Prepare the test builder
        let should_debug = self.debug.is_some();

        // Clone the output only if we actually need it later for the debugger.
        let output_clone = should_debug.then(|| output.clone());

        let runner = MultiContractRunnerBuilder::default()
            .set_debug(should_debug)
            .initial_balance(evm_opts.initial_balance)
            .evm_spec(config.evm_spec_id())
            .sender(evm_opts.sender)
            .with_fork(evm_opts.get_fork(&config, env.clone()))
<<<<<<< HEAD
            .with_cheats_config(CheatsConfig::new(&config, evm_opts.clone(), None))
            .with_test_options(test_options.clone());

        let runner = runner_builder.clone().build(
            project_root,
            output.clone(),
            env.clone(),
            evm_opts.clone(),
        )?;
=======
            .with_cheats_config(CheatsConfig::new(&config, evm_opts.clone()))
            .with_test_options(test_options.clone())
            .build(project_root, output, env, evm_opts)?;
>>>>>>> 8cebc1f5

        if let Some(debug_test_pattern) = &self.debug {
            let test_pattern = &mut filter.args_mut().test_pattern;
            if test_pattern.is_some() {
                eyre::bail!(
                    "Cannot specify both --debug and --match-test. \
                     Use --match-contract and --match-path to further limit the search instead."
                );
            }
            *test_pattern = Some(debug_test_pattern.clone());
        }

        let outcome = self.run_tests(runner, config, verbosity, &filter, test_options).await?;

        if should_debug {
            let mut sources = ContractSources::default();
            for (id, artifact) in output_clone.unwrap().into_artifacts() {
                // Sources are only required for the debugger, but it *might* mean that there's
                // something wrong with the build and/or artifacts.
                if let Some(source) = artifact.source_file() {
                    let path = source
                        .ast
                        .ok_or_else(|| eyre::eyre!("Source from artifact has no AST."))?
                        .absolute_path;
                    let abs_path = project.root().join(&path);
                    let source_code = fs::read_to_string(abs_path)?;
                    let contract = artifact.clone().into_contract_bytecode();
                    let source_contract = compact_to_contract(contract)?;
                    sources.insert(&id, source.id, source_code, source_contract);
                }
            }

            // There is only one test.
            let Some(test) = outcome.into_tests_cloned().next() else {
                return Err(eyre::eyre!("no tests were executed"));
            };

            // Run the debugger.
            let mut builder = Debugger::builder()
                .debug_arenas(test.result.debug.as_slice())
                .sources(sources)
                .breakpoints(test.result.breakpoints);
            if let Some(decoder) = &outcome.decoder {
                builder = builder.decoder(decoder);
            }
            let mut debugger = builder.build();
            debugger.try_run()?;
        }

        Ok(outcome)
    }

    /// Run all tests that matches the filter predicate from a test runner
    pub async fn run_tests(
        &self,
        mut runner: MultiContractRunner,
        config: Config,
        verbosity: u8,
        filter: &ProjectPathsAwareFilter,
        test_options: TestOptions,
    ) -> eyre::Result<TestOutcome> {
        if self.list {
            return list(runner, filter, self.json);
        }

        trace!(target: "forge::test", "running all tests");

        let num_filtered = runner.matching_test_function_count(filter);
        if num_filtered == 0 {
            println!();
            if filter.is_empty() {
                println!(
                    "No tests found in project! \
                     Forge looks for functions that starts with `test`."
                );
            } else {
                println!("No tests match the provided pattern:");
                print!("{filter}");

                // Try to suggest a test when there's no match
                if let Some(test_pattern) = &filter.args().test_pattern {
                    let test_name = test_pattern.as_str();
                    let candidates = runner.get_tests(filter);
                    if let Some(suggestion) = utils::did_you_mean(test_name, candidates).pop() {
                        println!("\nDid you mean `{suggestion}`?");
                    }
                }
            }
        }
        if self.debug.is_some() && num_filtered != 1 {
            eyre::bail!(
                "{num_filtered} tests matched your criteria, but exactly 1 test must match in order to run the debugger.\n\n\
                 Use --match-contract and --match-path to further limit the search.\n\
                 Filter used:\n{filter}"
            );
        }

        if self.json {
            let results = runner.test_collect(filter, test_options).await;
            println!("{}", serde_json::to_string(&results)?);
            return Ok(TestOutcome::new(results, self.allow_failure));
        }

        // Set up trace identifiers.
        let known_contracts = runner.known_contracts.clone();
        let mut local_identifier = LocalTraceIdentifier::new(&known_contracts);
        let remote_chain_id = runner.evm_opts.get_remote_chain_id();
        let mut etherscan_identifier = EtherscanIdentifier::new(&config, remote_chain_id)?;

        // Run tests.
        let (tx, rx) = channel::<(String, SuiteResult)>();
        let handle = tokio::task::spawn({
            let filter = filter.clone();
            async move { runner.test(&filter, tx, test_options).await }
        });

        let mut gas_report =
            self.gas_report.then(|| GasReport::new(config.gas_reports, config.gas_reports_ignore));

        // Build the trace decoder.
        let mut builder = CallTraceDecoderBuilder::new()
            .with_local_identifier_abis(&local_identifier)
            .with_verbosity(verbosity);
        // Signatures are of no value for gas reports.
        if !self.gas_report {
            builder = builder.with_signature_identifier(SignaturesIdentifier::new(
                Config::foundry_cache_dir(),
                config.offline,
            )?);
        }
        let mut decoder = builder.build();

        // We identify addresses if we're going to print *any* trace or gas report.
        let identify_addresses = verbosity >= 3 || self.gas_report || self.debug.is_some();

        let mut outcome = TestOutcome::empty(self.allow_failure);

        let mut any_test_failed = false;
        for (contract_name, suite_result) in rx {
            let tests = &suite_result.test_results;

            // Print suite header.
            println!();
            for warning in suite_result.warnings.iter() {
                eprintln!("{} {warning}", Paint::yellow("Warning:").bold());
            }
            if !tests.is_empty() {
                let len = tests.len();
                let tests = if len > 1 { "tests" } else { "test" };
                println!("Ran {len} {tests} for {contract_name}");
            }

            // Process individual test results, printing logs and traces when necessary.
            for (name, result) in tests {
                shell::println(result.short_result(name))?;

                // We only display logs at level 2 and above
                if verbosity >= 2 {
                    // We only decode logs from Hardhat and DS-style console events
                    let console_logs = decode_console_logs(&result.logs);
                    if !console_logs.is_empty() {
                        println!("Logs:");
                        for log in console_logs {
                            println!("  {log}");
                        }
                        println!();
                    }
                }

                // We shouldn't break out of the outer loop directly here so that we finish
                // processing the remaining tests and print the suite summary.
                any_test_failed |= result.status == TestStatus::Failure;

                if result.traces.is_empty() {
                    continue;
                }

                // Clear the addresses and labels from previous runs.
                decoder.clear_addresses();
                decoder
                    .labels
                    .extend(result.labeled_addresses.iter().map(|(k, v)| (*k, v.clone())));

                // Identify addresses and decode traces.
                let mut decoded_traces = Vec::with_capacity(result.traces.len());
                for (kind, arena) in &result.traces {
                    if identify_addresses {
                        decoder.identify(arena, &mut local_identifier);
                        decoder.identify(arena, &mut etherscan_identifier);
                    }

                    // verbosity:
                    // - 0..3: nothing
                    // - 3: only display traces for failed tests
                    // - 4: also display the setup trace for failed tests
                    // - 5..: display all traces for all tests
                    let should_include = match kind {
                        TraceKind::Execution => {
                            (verbosity == 3 && result.status.is_failure()) || verbosity >= 4
                        }
                        TraceKind::Setup => {
                            (verbosity == 4 && result.status.is_failure()) || verbosity >= 5
                        }
                        TraceKind::Deployment => false,
                    };

                    if should_include {
                        decoded_traces.push(render_trace_arena(arena, &decoder).await?);
                    }
                }

                if !decoded_traces.is_empty() {
                    shell::println("Traces:")?;
                    for trace in &decoded_traces {
                        shell::println(trace)?;
                    }
                }

                if let Some(gas_report) = &mut gas_report {
                    gas_report.analyze(&result.traces, &decoder).await;
                }
            }

            // Print suite summary.
            shell::println(suite_result.summary())?;

            // Add the suite result to the outcome.
            outcome.results.insert(contract_name, suite_result);

            // Stop processing the remaining suites if any test failed and `fail_fast` is set.
            if self.fail_fast && any_test_failed {
                break;
            }
        }

        trace!(target: "forge::test", len=outcome.results.len(), %any_test_failed, "done with results");

        outcome.decoder = Some(decoder);

        if let Some(gas_report) = gas_report {
            shell::println(gas_report.finalize())?;
        }

        if !outcome.results.is_empty() {
            shell::println(outcome.summary())?;

            if self.summary {
                let mut summary_table = TestSummaryReporter::new(self.detailed);
                shell::println("\n\nTest Summary:")?;
                summary_table.print_summary(&outcome);
            }
        }

        // Reattach the task.
        if let Err(e) = handle.await {
            match e.try_into_panic() {
                Ok(payload) => std::panic::resume_unwind(payload),
                Err(e) => return Err(e.into()),
            }
        }

        Ok(outcome)
    }

    /// Returns the flattened [`FilterArgs`] arguments merged with [`Config`].
    pub fn filter(&self, config: &Config) -> ProjectPathsAwareFilter {
        self.filter.clone().merge_with_config(config)
    }

    /// Returns whether `BuildArgs` was configured with `--watch`
    pub fn is_watch(&self) -> bool {
        self.watch.watch.is_some()
    }

    /// Returns the [`watchexec::InitConfig`] and [`watchexec::RuntimeConfig`] necessary to
    /// bootstrap a new [`watchexe::Watchexec`] loop.
    pub(crate) fn watchexec_config(&self) -> Result<(InitConfig, RuntimeConfig)> {
        self.watch.watchexec_config(|| {
            let config = Config::from(self);
            vec![config.src, config.test]
        })
    }
}

impl Provider for TestArgs {
    fn metadata(&self) -> Metadata {
        Metadata::named("Core Build Args Provider")
    }

    fn data(&self) -> Result<Map<Profile, Dict>, figment::Error> {
        let mut dict = Dict::default();

        let mut fuzz_dict = Dict::default();
        if let Some(fuzz_seed) = self.fuzz_seed {
            fuzz_dict.insert("seed".to_string(), fuzz_seed.to_string().into());
        }
        if let Some(fuzz_runs) = self.fuzz_runs {
            fuzz_dict.insert("runs".to_string(), fuzz_runs.into());
        }
        dict.insert("fuzz".to_string(), fuzz_dict.into());

        if let Some(etherscan_api_key) =
            self.etherscan_api_key.as_ref().filter(|s| !s.trim().is_empty())
        {
            dict.insert("etherscan_api_key".to_string(), etherscan_api_key.to_string().into());
        }

        Ok(Map::from([(Config::selected_profile(), dict)]))
    }
}

/// Lists all matching tests
fn list(
    runner: MultiContractRunner,
    filter: &ProjectPathsAwareFilter,
    json: bool,
) -> Result<TestOutcome> {
    let results = runner.list(filter);

    if json {
        println!("{}", serde_json::to_string(&results)?);
    } else {
        for (file, contracts) in results.iter() {
            println!("{file}");
            for (contract, tests) in contracts.iter() {
                println!("  {contract}");
                println!("    {}\n", tests.join("\n    "));
            }
        }
    }
    Ok(TestOutcome::new(BTreeMap::new(), false))
}

#[cfg(test)]
mod tests {
    use super::*;
    use foundry_config::Chain;

    #[test]
    fn watch_parse() {
        let args: TestArgs = TestArgs::parse_from(["foundry-cli", "-vw"]);
        assert!(args.watch.watch.is_some());
    }

    #[test]
    fn fuzz_seed() {
        let args: TestArgs = TestArgs::parse_from(["foundry-cli", "--fuzz-seed", "0x10"]);
        assert!(args.fuzz_seed.is_some());
    }

    // <https://github.com/foundry-rs/foundry/issues/5913>
    #[test]
    fn fuzz_seed_exists() {
        let args: TestArgs =
            TestArgs::parse_from(["foundry-cli", "-vvv", "--gas-report", "--fuzz-seed", "0x10"]);
        assert!(args.fuzz_seed.is_some());
    }

    #[test]
    fn extract_chain() {
        let test = |arg: &str, expected: Chain| {
            let args = TestArgs::parse_from(["foundry-cli", arg]);
            assert_eq!(args.evm_opts.env.chain, Some(expected));
            let (config, evm_opts) = args.load_config_and_evm_opts().unwrap();
            assert_eq!(config.chain, Some(expected));
            assert_eq!(evm_opts.env.chain_id, Some(expected.id()));
        };
        test("--chain-id=1", Chain::mainnet());
        test("--chain-id=42", Chain::from_id(42));
    }
}<|MERGE_RESOLUTION|>--- conflicted
+++ resolved
@@ -195,21 +195,9 @@
             .evm_spec(config.evm_spec_id())
             .sender(evm_opts.sender)
             .with_fork(evm_opts.get_fork(&config, env.clone()))
-<<<<<<< HEAD
             .with_cheats_config(CheatsConfig::new(&config, evm_opts.clone(), None))
-            .with_test_options(test_options.clone());
-
-        let runner = runner_builder.clone().build(
-            project_root,
-            output.clone(),
-            env.clone(),
-            evm_opts.clone(),
-        )?;
-=======
-            .with_cheats_config(CheatsConfig::new(&config, evm_opts.clone()))
             .with_test_options(test_options.clone())
             .build(project_root, output, env, evm_opts)?;
->>>>>>> 8cebc1f5
 
         if let Some(debug_test_pattern) = &self.debug {
             let test_pattern = &mut filter.args_mut().test_pattern;
